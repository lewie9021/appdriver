--- conflicted
+++ resolved
@@ -2,7 +2,10 @@
 
 A mobile focused, intuitive Appium client.
 
-<<<<<<< HEAD
+### Notice
+
+**This project is currently in the Alpha stage**, meaning the API is subject to change and may be missing functionality detailed in the documentation. If you're interested in the project's roadmap, feel free to take a look at the [Beta release project board](https://github.com/lewie9021/appdriver/projects/2).
+
 ### Goal
 
 The goal of this project is to offer a mobile focused E2E testing framework that's "batteries included". It should provide a familiar interface for running tests, an assertion library orientated around E2E testing, and first class support for common operations.
@@ -14,11 +17,6 @@
 I initially started this project as a proof of concept, taking inspiration from [Detox](https://github.com/wix/Detox), [WebdriverIO](https://github.com/webdriverio/webdriverio), [WD.js](https://github.com/admc/wd), and [Jest](https://github.com/facebook/jest). I really liked the syntactic style of [Detox](https://github.com/wix/Detox) and wanted to see how it might look when paired with the ([Mobile](https://github.com/SeleniumHQ/mobile-spec/blob/master/spec-draft.md)) [JSON Wire Protocol](https://w3c.github.io/webdriver/).
 
 Unlike Appium based clients, [Detox](https://github.com/wix/Detox) is yet to support running tests in the cloud and on [real iOS devices](https://github.com/wix/detox/issues/95). For me, this was a limitation I simply couldn't ignore. I feel it's critical in ensuring tests run quickly and provide the confidence that the application works as expected on a variety of real devices.
-=======
-### Notice
-
-**This project is currently in the Alpha stage**, meaning the API is subject to change and may be missing functionality detailed in the documentation. If you're interested in the project's roadmap, feel free to take a look at the [Beta release project board](https://github.com/lewie9021/appdriver/projects/2).
->>>>>>> 46b8b7bb
 
 ### Examples
 
