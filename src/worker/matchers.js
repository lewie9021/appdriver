--- conflicted
+++ resolved
@@ -2,36 +2,9 @@
 const { NotImplementedError } = require("./errors");
 const getNativeRegex = require("./helpers/getNativeRegex");
 
-<<<<<<< HEAD
-const isContainsQuery = (query) => {
-  return query.startsWith("*") && query.endsWith("*");
-};
-
-const isEndsWithQuery = (query) => {
-  return query.endsWith("*");
-};
-
-const getByIdMatcher = (id) => ({
-  using: "id",
-  value: id
-});
-
-// Note: only works in a Web context.
-const getByCssMatcher = (css) => ({
-  using: "css selector",
-  value: css
-});
-
-// Very crude implementation that supports simple fuzzy matching, e.g. "list-item-*" and "*item*"
-// TODO: Needs to escape value to avoid unexpected behaviour.
-const getByAccessibilityLabelMatcher = (accessibilityLabel) => {
-  if (isContainsQuery(accessibilityLabel)) {
-    const query = accessibilityLabel.substr(1, accessibilityLabel.length - 2);
-=======
 const getByIdMatcher = (id) => {
   if (isRegex(id)) {
     const regex = getNativeRegex(id);
->>>>>>> d9471842
 
     return platform.select({
       ios: () => ({
@@ -126,12 +99,18 @@
   });
 };
 
+// Note: Only works in a Web context.
+const getByCssMatcher = (css) => ({
+  using: "css selector",
+  value: css
+});
+
 module.exports = {
   id: getByIdMatcher,
-  css: getByCssMatcher,
   label: getByAccessibilityLabelMatcher,
   text: getByTextMatcher,
   type: getByTypeMatcher,
   iosPredicate: getIosPredicateMatcher,
-  uiAutomator: getUiAutomatorMatcher
+  uiAutomator: getUiAutomatorMatcher,
+  css: getByCssMatcher
 };